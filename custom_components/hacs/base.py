"""Base HACS class."""
from __future__ import annotations

from dataclasses import asdict, dataclass, field
import gzip
import json
import logging
import math
import os
import pathlib
import shutil
from typing import TYPE_CHECKING, Any, Awaitable, Callable

from aiogithubapi import (
    GitHub,
    GitHubAPI,
    GitHubAuthenticationException,
    GitHubException,
    GitHubNotModifiedException,
    GitHubRatelimitException,
)
from aiogithubapi.exceptions import GitHubNotModifiedException
from aiogithubapi.objects.repository import AIOGitHubAPIRepository
from aiohttp.client import ClientSession
from awesomeversion import AwesomeVersion
from homeassistant.core import HomeAssistant
from homeassistant.loader import Integration

from .const import REPOSITORY_HACS_DEFAULT, TV
from .enums import (
    ConfigurationType,
    HacsCategory,
    HacsDisabledReason,
    HacsStage,
    LovelaceMode,
)
from .exceptions import HacsException
from .utils.decode import decode_content
from .utils.logger import getLogger
from .utils.queue_manager import QueueManager

if TYPE_CHECKING:
    from .hacsbase.data import HacsData
    from .helpers.classes.repository import HacsRepository
    from .operational.factory import HacsTaskFactory
    from .tasks.manager import HacsTaskManager


@dataclass
class HacsConfiguration:
    """HacsConfiguration class."""

    appdaemon_path: str = "appdaemon/apps/"
    appdaemon: bool = False
    config: dict[str, Any] = field(default_factory=dict)
    config_entry: dict[str, str] = field(default_factory=dict)
    config_type: ConfigurationType | None = None
    country: str = "ALL"
    debug: bool = False
    dev: bool = False
    experimental: bool = False
    frontend_compact: bool = False
    frontend_mode: str = "Grid"
    frontend_repo_url: str = ""
    frontend_repo: str = ""
    netdaemon_path: str = "netdaemon/apps/"
    netdaemon: bool = False
    onboarding_done: bool = False
    plugin_path: str = "www/community/"
    python_script_path: str = "python_scripts/"
    python_script: bool = False
    release_limit: int = 5
    sidepanel_icon: str = "hacs:hacs"
    sidepanel_title: str = "HACS"
    theme_path: str = "themes/"
    theme: bool = False
    token: str = None

    def to_json(self) -> str:
        """Return a json string."""
        return asdict(self)

    def update_from_dict(self, data: dict) -> None:
        """Set attributes from dicts."""
        if not isinstance(data, dict):
            raise HacsException("Configuration is not valid.")

        for key in data:
            self.__setattr__(key, data[key])


@dataclass
class HacsCore:
    """HACS Core info."""

    config_path: pathlib.Path | None = None
    ha_version: AwesomeVersion | None = None
    lovelace_mode = LovelaceMode("yaml")


@dataclass
class HacsCommon:
    """Common for HACS."""

    categories: set[str] = field(default_factory=set)
    renamed_repositories: dict[str, str] = field(default_factory=dict)
    archived_repositories: list[str] = field(default_factory=list)
    skip: list[str] = field(default_factory=list)


@dataclass
class HacsStatus:
    """HacsStatus."""

    startup: bool = True
    new: bool = False
    background_task: bool = False
    reloading_data: bool = False
    upgrading_all: bool = False


@dataclass
class HacsSystem:
    """HACS System info."""

    disabled_reason: HacsDisabledReason | None = None
    running: bool = False
    stage = HacsStage.SETUP
    action: bool = False

    @property
    def disabled(self) -> bool:
        """Return if HACS is disabled."""
        return self.disabled_reason is not None


@dataclass
class HacsRepositories:
    """HACS Repositories."""

    _default_repositories: set[HacsRepository] = field(default_factory=set)
    _repositories: list[str] = field(default_factory=list)
    _repositories_by_full_name: dict[str, str] = field(default_factory=dict)
    _repositories_by_id: dict[str, str] = field(default_factory=dict)

    @property
    def list_all(self) -> list[HacsRepository]:
        """Return a list of repositories."""
        return self._repositories

    @property
    def list_downloaded(self) -> list[HacsRepository]:
        """Return a list of downloaded repositories."""
        return [repo for repo in self._repositories if repo.data.installed]

    def register(self, repository: HacsRepository, default: bool = False) -> None:
        """Register a repository."""
        repo_id = str(repository.data.id)

        if repo_id == "0":
            return

        if self.is_registered(repository_id=repo_id):
            return

        if repository not in self._repositories:
            self._repositories.append(repository)

        self._repositories_by_id[repo_id] = repository
        self._repositories_by_full_name[repository.data.full_name_lower] = repository

        if default:
            self.mark_default(repository)

    def unregister(self, repository: HacsRepository) -> None:
        """Unregister a repository."""
        repo_id = str(repository.data.id)

        if repo_id == "0":
            return

        if not self.is_registered(repository_id=repo_id):
            return

        if self.is_default(repo_id):
            self._default_repositories.remove(repo_id)

        if repository in self._repositories:
            self._repositories.remove(repository)

        self._repositories_by_id.pop(repo_id, None)
        self._repositories_by_full_name.pop(repository.data.full_name_lower, None)

    def mark_default(self, repository: HacsRepository) -> None:
        """Mark a repository as default."""
        repo_id = str(repository.data.id)

        if repo_id == "0":
            return

        if not self.is_registered(repository_id=repo_id):
            return

        self._default_repositories.add(repo_id)

    def is_default(self, repository_id: str | None = None) -> bool:
        """Check if a repository is default."""
        if not repository_id:
            return False
        return repository_id in self._default_repositories

    def is_registered(
        self,
        repository_id: str | None = None,
        repository_full_name: str | None = None,
    ) -> bool:
        """Check if a repository is registered."""
        if repository_id is not None:
            return repository_id in self._repositories_by_id
        if repository_full_name is not None:
            return repository_full_name in self._repositories_by_full_name
        return False

    def get_by_id(self, repository_id: str | None) -> HacsRepository | None:
        """Get repository by id."""
        if not repository_id:
            return None
        return self._repositories_by_id.get(str(repository_id))

    def get_by_full_name(self, repository_full_name: str | None) -> HacsRepository | None:
        """Get repository by full name."""
        if not repository_full_name:
            return None
        return self._repositories_by_full_name.get(repository_full_name.lower())


class HacsBase:
    """Base HACS class."""

    common = HacsCommon()
    configuration = HacsConfiguration()
    core = HacsCore()
    data: HacsData | None = None
    factory: HacsTaskFactory | None = None
    frontend_version: str | None = None
    github: GitHub | None = None
    githubapi: GitHubAPI | None = None
    hass: HomeAssistant | None = None
    integration: Integration | None = None
    log: logging.Logger = getLogger()
    queue: QueueManager | None = None
    recuring_tasks = []
    repositories: HacsRepositories = HacsRepositories()
    repository: AIOGitHubAPIRepository | None = None
    session: ClientSession | None = None
    stage: HacsStage | None = None
    status = HacsStatus()
    system = HacsSystem()
    tasks: HacsTaskManager | None = None
    version: str | None = None

    @property
    def integration_dir(self) -> pathlib.Path:
        """Return the HACS integration dir."""
        return self.integration.file_path

    async def async_set_stage(self, stage: HacsStage | None) -> None:
        """Set HACS stage."""
        if stage and self.stage == stage:
            return

        self.stage = stage
        if stage is not None:
            self.log.info("Stage changed: %s", self.stage)
            self.hass.bus.async_fire("hacs/stage", {"stage": self.stage})
            await self.tasks.async_execute_runtume_tasks()

    def disable_hacs(self, reason: HacsDisabledReason) -> None:
        """Disable HACS."""
        if self.system.disabled_reason == reason:
            return
        self.system.disabled_reason = reason
        if reason != HacsDisabledReason.REMOVED:
            self.log.error("HACS is disabled - %s", reason)

    def enable_hacs(self) -> None:
        """Enable HACS."""
        if self.system.disabled_reason is not None:
            self.system.disabled_reason = None
            self.log.info("HACS is enabled")

    def enable_hacs_category(self, category: HacsCategory) -> None:
        """Enable HACS category."""
        if category not in self.common.categories:
            self.log.info("Enable category: %s", category)
            self.common.categories.add(category)

    def disable_hacs_category(self, category: HacsCategory) -> None:
        """Disable HACS category."""
        if category in self.common.categories:
            self.log.info("Disabling category: %s", category)
            self.common.categories.pop(category)

    async def async_save_file(self, file_path: str, content: Any) -> bool:
        """Save a file."""

        def _write_file():
            with open(
                file_path,
                mode="w" if isinstance(content, str) else "wb",
                encoding="utf-8" if isinstance(content, str) else None,
                errors="ignore" if isinstance(content, str) else None,
            ) as file_handler:
                file_handler.write(content)

            # Create gz for .js files
            if os.path.isfile(file_path):
                if file_path.endswith(".js"):
                    with open(file_path, "rb") as f_in:
                        with gzip.open(file_path + ".gz", "wb") as f_out:
                            shutil.copyfileobj(f_in, f_out)

            # LEGACY! Remove with 2.0
            if "themes" in file_path and file_path.endswith(".yaml"):
                filename = file_path.split("/")[-1]
                base = file_path.split("/themes/")[0]
                combined = f"{base}/themes/{filename}"
                if os.path.exists(combined):
                    self.log.info("Removing old theme file %s", combined)
                    os.remove(combined)

        try:
            await self.hass.async_add_executor_job(_write_file)
        except BaseException as error:  # pylint: disable=broad-except
            self.log.error("Could not write data to %s - %s", file_path, error)
            return False

        return os.path.exists(file_path)

    async def async_can_update(self) -> int:
        """Helper to calculate the number of repositories we can fetch data for."""
        try:
            response = await self.async_github_api_method(self.githubapi.rate_limit)
            if ((limit := response.data.resources.core.remaining or 0) - 1000) >= 15:
                return math.floor((limit - 1000) / 15)
            self.log.error(
                "GitHub API ratelimited - %s remaining", response.data.resources.core.remaining
            )
            self.disable_hacs(HacsDisabledReason.RATE_LIMIT)
        except BaseException as exception:  # pylint: disable=broad-except
            self.log.exception(exception)

        return 0

    async def async_github_get_hacs_default_file(self, filename: str) -> dict[str, Any]:
        """Get the content of a default file."""
        response = await self.async_github_api_method(
            method=self.githubapi.repos.contents.get,
            repository=REPOSITORY_HACS_DEFAULT,
            path=filename,
        )
        return json.loads(decode_content(response.data.content))

    async def async_github_api_method(
        self,
        method: Callable[[], Awaitable[TV]],
        *args,
        **kwargs,
    ) -> TV | None:
        """Call a GitHub API method"""
        try:
            return await method(*args, **kwargs)
        except GitHubAuthenticationException as exception:
            self.log.error("GitHub authentication failed - %s", exception)
            self.disable_hacs(HacsDisabledReason.INVALID_TOKEN)
        except GitHubRatelimitException as exception:
            self.log.error("GitHub API ratelimited - %s", exception)
            self.disable_hacs(HacsDisabledReason.RATE_LIMIT)
        except GitHubNotModifiedException as exception:
            raise exception
<<<<<<< HEAD
=======
        except GitHubException as exception:
            self.log.error("GitHub API error - %s", exception)
            raise HacsException(exception) from exception
>>>>>>> 5554bf1a
        except BaseException as exception:
            self.log.exception(exception)
            raise HacsException(exception) from exception
        return None<|MERGE_RESOLUTION|>--- conflicted
+++ resolved
@@ -378,12 +378,9 @@
             self.disable_hacs(HacsDisabledReason.RATE_LIMIT)
         except GitHubNotModifiedException as exception:
             raise exception
-<<<<<<< HEAD
-=======
         except GitHubException as exception:
             self.log.error("GitHub API error - %s", exception)
             raise HacsException(exception) from exception
->>>>>>> 5554bf1a
         except BaseException as exception:
             self.log.exception(exception)
             raise HacsException(exception) from exception
