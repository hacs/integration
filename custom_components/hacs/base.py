"""Base HACS class."""
from __future__ import annotations

from dataclasses import asdict, dataclass, field
import gzip
import json
import logging
import math
import os
import pathlib
import shutil
from typing import TYPE_CHECKING, Any, Awaitable, Callable

from aiogithubapi import (
    GitHub,
    GitHubAPI,
    GitHubAuthenticationException,
    GitHubRatelimitException,
    GitHubNotModifiedException,
    GitHubException,
)
from aiogithubapi.objects.repository import AIOGitHubAPIRepository
from aiohttp.client import ClientSession
from homeassistant.core import HomeAssistant
from homeassistant.loader import Integration

from .const import REPOSITORY_HACS_DEFAULT, TV
from .enums import (
    ConfigurationType,
    HacsCategory,
    HacsDisabledReason,
    HacsStage,
    LovelaceMode,
)
from .exceptions import HacsException
from .utils.decode import decode_content
from .utils.logger import getLogger
from .utils.queue_manager import QueueManager

if TYPE_CHECKING:
    from .hacsbase.data import HacsData
    from .helpers.classes.repository import HacsRepository
    from .operational.factory import HacsTaskFactory
    from .tasks.manager import HacsTaskManager


@dataclass
class HacsConfiguration:
    """HacsConfiguration class."""

    appdaemon_path: str = "appdaemon/apps/"
    appdaemon: bool = False
    config: dict[str, Any] = field(default_factory=dict)
    config_entry: dict[str, str] = field(default_factory=dict)
    config_type: ConfigurationType | None = None
    country: str = "ALL"
    debug: bool = False
    dev: bool = False
    experimental: bool = False
    frontend_compact: bool = False
    frontend_mode: str = "Grid"
    frontend_repo_url: str = ""
    frontend_repo: str = ""
    netdaemon_path: str = "netdaemon/apps/"
    netdaemon: bool = False
    onboarding_done: bool = False
    plugin_path: str = "www/community/"
    python_script_path: str = "python_scripts/"
    python_script: bool = False
    release_limit: int = 5
    sidepanel_icon: str = "hacs:hacs"
    sidepanel_title: str = "HACS"
    theme_path: str = "themes/"
    theme: bool = False
    token: str = None

    def to_json(self) -> str:
        """Return a json string."""
        return asdict(self)

    def update_from_dict(self, data: dict) -> None:
        """Set attributes from dicts."""
        if not isinstance(data, dict):
            raise HacsException("Configuration is not valid.")

        for key in data:
            self.__setattr__(key, data[key])


@dataclass
class HacsFrontend:
    """HacsFrontend."""

    version_running: str | None = None
    version_available: str | None = None
    version_expected: str | None = None
    update_pending: bool = False


@dataclass
class HacsCore:
    """HACS Core info."""

    config_path: pathlib.Path | None = None
    ha_version: str | None = None
    lovelace_mode = LovelaceMode("yaml")


@dataclass
class HacsCommon:
    """Common for HACS."""

    categories: set[str] = field(default_factory=set)
    default: list[str] = field(default_factory=list)
    installed: list[str] = field(default_factory=list)
    renamed_repositories: dict[str, str] = field(default_factory=dict)
    archived_repositories: list[str] = field(default_factory=list)
    skip: list[str] = field(default_factory=list)


@dataclass
class HacsStatus:
    """HacsStatus."""

    startup: bool = True
    new: bool = False
    background_task: bool = False
    reloading_data: bool = False
    upgrading_all: bool = False


@dataclass
class HacsSystem:
    """HACS System info."""

    disabled_reason: HacsDisabledReason | None = None
    running: bool = False
    stage = HacsStage.SETUP
    action: bool = False

    @property
    def disabled(self) -> bool:
        """Return if HACS is disabled."""
        return self.disabled_reason is not None


@dataclass
class HacsRepositories:
    """HACS Repositories."""

    _repositories: list[str] = field(default_factory=list)
    _repositories_by_full_name: dict[str, str] = field(default_factory=dict)
    _repositories_by_id: dict[str, str] = field(default_factory=dict)

    @property
    def list_all(self) -> list[HacsRepository]:
        """Return a list of repositories."""
        return self._repositories

    @property
    def list_downloaded(self) -> list[HacsRepository]:
        """Return a list of downloaded repositories."""
        return [repo for repo in self._repositories if repo.data.installed]

    def register(self, repository: HacsRepository) -> None:
        """Register a repository."""
        repo_id = str(repository.data.id)

        if repo_id == "0":
            return

        if self.is_registered(repository_id=repo_id):
            return

        self._repositories.append(repository)
        self._repositories_by_id[repo_id] = repository
        self._repositories_by_full_name[repository.data.full_name_lower] = repository

    def unregister(self, repository: HacsRepository) -> None:
        """Unregister a repository."""
        repo_id = str(repository.data.id)

        if repo_id == "0":
            return

        if not self.is_registered(repository_id=repo_id):
            return

        self._repositories.remove(repository)
        del self._repositories_by_id[repo_id]
        del self._repositories_by_full_name[repository.data.full_name_lower]

    def is_registered(
        self,
        repository_id: str | None = None,
        repository_full_name: str | None = None,
    ) -> bool:
        """Check if a repository is registered."""
        if repository_id is not None:
            return repository_id in self._repositories_by_id
        if repository_full_name is not None:
            return repository_full_name in self._repositories_by_full_name
        return False

    def get_by_id(self, repository_id: str | None) -> HacsRepository | None:
        """Get repository by id."""
        if not repository_id:
            return None
        return self._repositories_by_id.get(str(repository_id))

    def get_by_full_name(self, repository_full_name: str) -> HacsRepository | None:
        """Get repository by full name."""
        if not repository_full_name:
            return None
        return self._repositories_by_full_name.get(repository_full_name.lower())


class HacsBase:
    """Base HACS class."""

    common = HacsCommon()
    configuration = HacsConfiguration()
    core = HacsCore()
    data: HacsData | None = None
    factory: HacsTaskFactory | None = None
    frontend = HacsFrontend()
    github: GitHub | None = None
    githubapi: GitHubAPI | None = None
    hass: HomeAssistant | None = None
    integration: Integration | None = None
    log: logging.Logger = getLogger()
    queue: QueueManager | None = None
    recuring_tasks = []
    repositories: HacsRepositories = HacsRepositories()
    repository: AIOGitHubAPIRepository | None = None
    session: ClientSession | None = None
    stage: HacsStage | None = None
    status = HacsStatus()
    system = HacsSystem()
    tasks: HacsTaskManager | None = None
    version: str | None = None

    @property
    def integration_dir(self) -> pathlib.Path:
        """Return the HACS integration dir."""
        return self.integration.file_path

    async def async_set_stage(self, stage: HacsStage | None) -> None:
        """Set HACS stage."""
        if stage and self.stage == stage:
            return

        self.stage = stage
        if stage is not None:
            self.log.info("Stage changed: %s", self.stage)
            self.hass.bus.async_fire("hacs/stage", {"stage": self.stage})
            await self.tasks.async_execute_runtume_tasks()

    def disable_hacs(self, reason: HacsDisabledReason) -> None:
        """Disable HACS."""
        self.system.disabled_reason = reason
        if reason != HacsDisabledReason.REMOVED:
            self.log.error("HACS is disabled - %s", reason)

    def enable_hacs(self) -> None:
        """Enable HACS."""
        if self.system.disabled_reason is not None:
            self.system.disabled_reason = None
            self.log.info("HACS is enabled")

    def enable_hacs_category(self, category: HacsCategory) -> None:
        """Enable HACS category."""
        if category not in self.common.categories:
            self.log.info("Enable category: %s", category)
            self.common.categories.add(category)

    def disable_hacs_category(self, category: HacsCategory) -> None:
        """Disable HACS category."""
        if category in self.common.categories:
            self.log.info("Disabling category: %s", category)
            self.common.categories.pop(category)

    async def async_save_file(self, file_path: str, content: Any) -> bool:
        """Save a file."""

        def _write_file():
            with open(
                file_path,
                mode="w" if isinstance(content, str) else "wb",
                encoding="utf-8" if isinstance(content, str) else None,
                errors="ignore" if isinstance(content, str) else None,
            ) as file_handler:
                file_handler.write(content)

            # Create gz for .js files
            if os.path.isfile(file_path):
                if file_path.endswith(".js"):
                    with open(file_path, "rb") as f_in:
                        with gzip.open(file_path + ".gz", "wb") as f_out:
                            shutil.copyfileobj(f_in, f_out)

            # LEGACY! Remove with 2.0
            if "themes" in file_path and file_path.endswith(".yaml"):
                filename = file_path.split("/")[-1]
                base = file_path.split("/themes/")[0]
                combined = f"{base}/themes/{filename}"
                if os.path.exists(combined):
                    self.log.info("Removing old theme file %s", combined)
                    os.remove(combined)

        try:
            await self.hass.async_add_executor_job(_write_file)
        except BaseException as error:  # pylint: disable=broad-except
            self.log.error("Could not write data to %s - %s", file_path, error)
            return False

        return os.path.exists(file_path)

    async def async_can_update(self) -> int:
        """Helper to calculate the number of repositories we can fetch data for."""
        try:
            response = await self.async_github_api_method(self.githubapi.rate_limit)
            if ((limit := response.data.resources.core.remaining or 0) - 1000) >= 15:
                return math.floor((limit - 1000) / 15)
            self.log.error(
                "GitHub API ratelimited - %s remaining", response.data.resources.core.remaining
            )
            self.disable_hacs(HacsDisabledReason.RATE_LIMIT)
        except BaseException as exception:  # pylint: disable=broad-except
            self.log.exception(exception)

        return 0

    async def async_github_get_hacs_default_file(self, filename: str) -> dict[str, Any]:
        """Get the content of a default file."""
        response = await self.async_github_api_method(
            method=self.githubapi.repos.contents.get,
            repository=REPOSITORY_HACS_DEFAULT,
            path=filename,
        )
        return json.loads(decode_content(response.data.content))

<<<<<<< HEAD
    async def async_github_api_method(self, method: Awaitable[T], *args, **kwargs) -> T | None:
=======
    async def async_github_api_method(
        self,
        method: Callable[[], Awaitable[TV]],
        *args,
        **kwargs,
    ) -> TV | None:
>>>>>>> 571ca11b
        """Call a GitHub API method"""
        try:
            return await method(*args, **kwargs)
        except GitHubAuthenticationException as exception:
            self.log.error("GitHub authentication failed - %s", exception)
            self.disable_hacs(HacsDisabledReason.INVALID_TOKEN)
        except GitHubRatelimitException as exception:
            self.log.error("GitHub API ratelimited - %s", exception)
            self.disable_hacs(HacsDisabledReason.RATE_LIMIT)
        except GitHubNotModifiedException as exception:
            raise exception
        except GitHubException as exception:
            self.log.error("GitHub API error - %s", exception)
            raise HacsException(exception) from exception
        except BaseException as exception:
            self.log.exception(exception)
            raise HacsException(exception) from exception
        return None<|MERGE_RESOLUTION|>--- conflicted
+++ resolved
@@ -340,16 +340,12 @@
         )
         return json.loads(decode_content(response.data.content))
 
-<<<<<<< HEAD
-    async def async_github_api_method(self, method: Awaitable[T], *args, **kwargs) -> T | None:
-=======
     async def async_github_api_method(
         self,
         method: Callable[[], Awaitable[TV]],
         *args,
         **kwargs,
     ) -> TV | None:
->>>>>>> 571ca11b
         """Call a GitHub API method"""
         try:
             return await method(*args, **kwargs)
