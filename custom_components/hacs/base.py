"""Base HACS class."""
from __future__ import annotations

import asyncio
from dataclasses import asdict, dataclass, field
from datetime import timedelta
import gzip
import logging
import math
import os
import pathlib
import shutil
from typing import TYPE_CHECKING, Any, Awaitable, Callable

from aiogithubapi import (
    AIOGitHubAPIException,
    GitHub,
    GitHubAPI,
    GitHubAuthenticationException,
    GitHubException,
    GitHubNotModifiedException,
    GitHubRatelimitException,
)
from aiogithubapi.objects.repository import AIOGitHubAPIRepository
from aiohttp.client import ClientSession, ClientTimeout
from awesomeversion import AwesomeVersion
from homeassistant.config_entries import ConfigEntry, ConfigEntryState
from homeassistant.const import EVENT_HOMEASSISTANT_FINAL_WRITE, Platform
from homeassistant.core import HomeAssistant, callback
from homeassistant.helpers.dispatcher import async_dispatcher_send
from homeassistant.helpers.event import async_track_time_interval
from homeassistant.helpers.issue_registry import IssueSeverity, async_create_issue
from homeassistant.loader import Integration
from homeassistant.util import dt

from custom_components.hacs.repositories.base import (
    HACS_MANIFEST_KEYS_TO_EXPORT,
    REPOSITORY_KEYS_TO_EXPORT,
)

from .const import DOMAIN, TV, URL_BASE
from .data_client import HacsDataClient
from .enums import (
    ConfigurationType,
    HacsCategory,
    HacsDisabledReason,
    HacsDispatchEvent,
    HacsGitHubRepo,
    HacsStage,
    LovelaceMode,
)
from .exceptions import (
    AddonRepositoryException,
    HacsException,
    HacsExecutionStillInProgress,
    HacsExpectedException,
    HacsNotModifiedException,
    HacsRepositoryArchivedException,
    HacsRepositoryExistException,
    HomeAssistantCoreRepositoryException,
)
from .repositories import REPOSITORY_CLASSES
from .utils.decode import decode_content
from .utils.json import json_loads
from .utils.logger import LOGGER
from .utils.queue_manager import QueueManager
from .utils.store import async_load_from_store, async_save_to_store

if TYPE_CHECKING:
    from .repositories.base import HacsRepository
    from .utils.data import HacsData
    from .validate.manager import ValidationManager


@dataclass
class RemovedRepository:
    """Removed repository."""

    repository: str | None = None
    reason: str | None = None
    link: str | None = None
    removal_type: str = None  # archived, not_compliant, critical, dev, broken
    acknowledged: bool = False

    def update_data(self, data: dict):
        """Update data of the repository."""
        for key in data:
            if data[key] is None:
                continue
            if key in (
                "reason",
                "link",
                "removal_type",
                "acknowledged",
            ):
                self.__setattr__(key, data[key])

    def to_json(self):
        """Return a JSON representation of the data."""
        return {
            "repository": self.repository,
            "reason": self.reason,
            "link": self.link,
            "removal_type": self.removal_type,
            "acknowledged": self.acknowledged,
        }


@dataclass
class HacsConfiguration:
    """HacsConfiguration class."""

    appdaemon_path: str = "appdaemon/apps/"
    appdaemon: bool = False
    config: dict[str, Any] = field(default_factory=dict)
    config_entry: ConfigEntry | None = None
    config_type: ConfigurationType | None = None
    country: str = "ALL"
    debug: bool = False
    dev: bool = False
    experimental: bool = False
    frontend_repo_url: str = ""
    frontend_repo: str = ""
    netdaemon_path: str = "netdaemon/apps/"
    netdaemon: bool = False
    plugin_path: str = "www/community/"
    python_script_path: str = "python_scripts/"
    python_script: bool = False
    release_limit: int = 5
    sidepanel_icon: str = "hacs:hacs"
    sidepanel_title: str = "HACS"
    theme_path: str = "themes/"
    theme: bool = False
    token: str = None

    def to_json(self) -> str:
        """Return a json string."""
        return asdict(self)

    def update_from_dict(self, data: dict) -> None:
        """Set attributes from dicts."""
        if not isinstance(data, dict):
            raise HacsException("Configuration is not valid.")

        for key in data:
            self.__setattr__(key, data[key])


@dataclass
class HacsCore:
    """HACS Core info."""

    config_path: pathlib.Path | None = None
    ha_version: AwesomeVersion | None = None
    lovelace_mode = LovelaceMode("yaml")


@dataclass
class HacsCommon:
    """Common for HACS."""

    categories: set[str] = field(default_factory=set)
    renamed_repositories: dict[str, str] = field(default_factory=dict)
    archived_repositories: set[str] = field(default_factory=set)
    ignored_repositories: set[str] = field(default_factory=set)
    skip: set[str] = field(default_factory=set)


@dataclass
class HacsStatus:
    """HacsStatus."""

    startup: bool = True
    new: bool = False
    active_frontend_endpoint_plugin: bool = False
    active_frontend_endpoint_theme: bool = False
    inital_fetch_done: bool = False


@dataclass
class HacsSystem:
    """HACS System info."""

    disabled_reason: HacsDisabledReason | None = None
    running: bool = False
    stage = HacsStage.SETUP
    action: bool = False
    generator: bool = False

    @property
    def disabled(self) -> bool:
        """Return if HACS is disabled."""
        return self.disabled_reason is not None


@dataclass
class HacsRepositories:
    """HACS Repositories."""

    _default_repositories: set[str] = field(default_factory=set)
    _repositories: set[HacsRepository] = field(default_factory=set)
    _repositories_by_full_name: dict[str, HacsRepository] = field(default_factory=dict)
    _repositories_by_id: dict[str, HacsRepository] = field(default_factory=dict)
    _removed_repositories_by_full_name: dict[str, RemovedRepository] = field(default_factory=dict)

    @property
    def list_all(self) -> list[HacsRepository]:
        """Return a list of repositories."""
        return list(self._repositories)

    @property
    def list_removed(self) -> list[RemovedRepository]:
        """Return a list of removed repositories."""
        return list(self._removed_repositories_by_full_name.values())

    @property
    def list_downloaded(self) -> list[HacsRepository]:
        """Return a list of downloaded repositories."""
        return [repo for repo in self._repositories if repo.data.installed]

    def category_downloaded(self, category: HacsCategory) -> bool:
        """Check if a given category has been downloaded."""
        for repository in self.list_downloaded:
            if repository.data.category == category:
                return True
        return False

    def register(self, repository: HacsRepository, default: bool = False) -> None:
        """Register a repository."""
        repo_id = str(repository.data.id)

        if repo_id == "0":
            return

        if registered_repo := self._repositories_by_id.get(repo_id):
            if registered_repo.data.full_name == repository.data.full_name:
                return

            self.unregister(registered_repo)

            registered_repo.data.full_name = repository.data.full_name
            registered_repo.data.new = False
            repository = registered_repo

        if repository not in self._repositories:
            self._repositories.add(repository)

        self._repositories_by_id[repo_id] = repository
        self._repositories_by_full_name[repository.data.full_name_lower] = repository

        if default:
            self.mark_default(repository)

    def unregister(self, repository: HacsRepository) -> None:
        """Unregister a repository."""
        repo_id = str(repository.data.id)

        if repo_id == "0":
            return

        if not self.is_registered(repository_id=repo_id):
            return

        if self.is_default(repo_id):
            self._default_repositories.remove(repo_id)

        if repository in self._repositories:
            self._repositories.remove(repository)

        self._repositories_by_id.pop(repo_id, None)
        self._repositories_by_full_name.pop(repository.data.full_name_lower, None)

    def mark_default(self, repository: HacsRepository) -> None:
        """Mark a repository as default."""
        repo_id = str(repository.data.id)

        if repo_id == "0":
            return

        if not self.is_registered(repository_id=repo_id):
            return

        self._default_repositories.add(repo_id)

    def set_repository_id(self, repository: HacsRepository, repo_id: str):
        """Update a repository id."""
        existing_repo_id = str(repository.data.id)
        if existing_repo_id == repo_id:
            return
        if existing_repo_id != "0":
            raise ValueError(
                f"The repo id for {repository.data.full_name_lower} "
                f"is already set to {existing_repo_id}"
            )
        repository.data.id = repo_id
        self.register(repository)

    def is_default(self, repository_id: str | None = None) -> bool:
        """Check if a repository is default."""
        if not repository_id:
            return False
        return repository_id in self._default_repositories

    def is_registered(
        self,
        repository_id: str | None = None,
        repository_full_name: str | None = None,
    ) -> bool:
        """Check if a repository is registered."""
        if repository_id is not None:
            return repository_id in self._repositories_by_id
        if repository_full_name is not None:
            return repository_full_name in self._repositories_by_full_name
        return False

    def is_downloaded(
        self,
        repository_id: str | None = None,
        repository_full_name: str | None = None,
    ) -> bool:
        """Check if a repository is registered."""
        if repository_id is not None:
            repo = self.get_by_id(repository_id)
        if repository_full_name is not None:
            repo = self.get_by_full_name(repository_full_name)
        if repo is None:
            return False
        return repo.data.installed

    def get_by_id(self, repository_id: str | None) -> HacsRepository | None:
        """Get repository by id."""
        if not repository_id:
            return None
        return self._repositories_by_id.get(str(repository_id))

    def get_by_full_name(self, repository_full_name: str | None) -> HacsRepository | None:
        """Get repository by full name."""
        if not repository_full_name:
            return None
        return self._repositories_by_full_name.get(repository_full_name.lower())

    def is_removed(self, repository_full_name: str) -> bool:
        """Check if a repository is removed."""
        return repository_full_name in self._removed_repositories_by_full_name

    def removed_repository(self, repository_full_name: str) -> RemovedRepository:
        """Get repository by full name."""
        if removed := self._removed_repositories_by_full_name.get(repository_full_name):
            return removed

        removed = RemovedRepository(repository=repository_full_name)
        self._removed_repositories_by_full_name[repository_full_name] = removed
        return removed


class HacsBase:
    """Base HACS class."""

    data: HacsData | None = None
    data_client: HacsDataClient | None = None
    frontend_version: str | None = None
    github: GitHub | None = None
    githubapi: GitHubAPI | None = None
    hass: HomeAssistant | None = None
    integration: Integration | None = None
    queue: QueueManager | None = None
    repository: AIOGitHubAPIRepository | None = None
    session: ClientSession | None = None
    stage: HacsStage | None = None
    validation: ValidationManager | None = None
    version: AwesomeVersion | None = None

    def __init__(self) -> None:
        """Initialize."""
        self.common = HacsCommon()
        self.configuration = HacsConfiguration()
        self.core = HacsCore()
        self.log = LOGGER
        self.recurring_tasks: list[Callable[[], None]] = []
        self.repositories = HacsRepositories()
        self.status = HacsStatus()
        self.system = HacsSystem()

    @property
    def integration_dir(self) -> pathlib.Path:
        """Return the HACS integration dir."""
        return self.integration.file_path

    def set_stage(self, stage: HacsStage | None) -> None:
        """Set HACS stage."""
        if stage and self.stage == stage:
            return

        self.stage = stage
        if stage is not None:
            self.log.info("Stage changed: %s", self.stage)
            self.async_dispatch(HacsDispatchEvent.STAGE, {"stage": self.stage})

    def disable_hacs(self, reason: HacsDisabledReason) -> None:
        """Disable HACS."""
        if self.system.disabled_reason == reason:
            return

        self.system.disabled_reason = reason
        if reason != HacsDisabledReason.REMOVED:
            self.log.error("HACS is disabled - %s", reason)

        if (
            reason == HacsDisabledReason.INVALID_TOKEN
            and self.configuration.config_type == ConfigurationType.CONFIG_ENTRY
        ):
            self.configuration.config_entry.state = ConfigEntryState.SETUP_ERROR
            self.configuration.config_entry.reason = "Authentication failed"
            self.hass.add_job(self.configuration.config_entry.async_start_reauth, self.hass)

    def enable_hacs(self) -> None:
        """Enable HACS."""
        if self.system.disabled_reason is not None:
            self.system.disabled_reason = None
            self.log.info("HACS is enabled")

    def enable_hacs_category(self, category: HacsCategory) -> None:
        """Enable HACS category."""
        if category not in self.common.categories:
            self.log.info("Enable category: %s", category)
            self.common.categories.add(category)

    def disable_hacs_category(self, category: HacsCategory) -> None:
        """Disable HACS category."""
        if category in self.common.categories:
            self.log.info("Disabling category: %s", category)
            self.common.categories.pop(category)

    async def async_save_file(self, file_path: str, content: Any) -> bool:
        """Save a file."""

        def _write_file():
            with open(
                file_path,
                mode="w" if isinstance(content, str) else "wb",
                encoding="utf-8" if isinstance(content, str) else None,
                errors="ignore" if isinstance(content, str) else None,
            ) as file_handler:
                file_handler.write(content)

            # Create gz for .js files
            if os.path.isfile(file_path):
                if file_path.endswith(".js"):
                    with open(file_path, "rb") as f_in:
                        with gzip.open(file_path + ".gz", "wb") as f_out:
                            shutil.copyfileobj(f_in, f_out)

            # LEGACY! Remove with 2.0
            if "themes" in file_path and file_path.endswith(".yaml"):
                filename = file_path.split("/")[-1]
                base = file_path.split("/themes/")[0]
                combined = f"{base}/themes/{filename}"
                if os.path.exists(combined):
                    self.log.info("Removing old theme file %s", combined)
                    os.remove(combined)

        try:
            await self.hass.async_add_executor_job(_write_file)
        except (
            BaseException  # lgtm [py/catch-base-exception] pylint: disable=broad-except
        ) as error:
            self.log.error("Could not write data to %s - %s", file_path, error)
            return False

        return os.path.exists(file_path)

    async def async_can_update(self) -> int:
        """Helper to calculate the number of repositories we can fetch data for."""
        try:
            response = await self.async_github_api_method(self.githubapi.rate_limit)
            if ((limit := response.data.resources.core.remaining or 0) - 1000) >= 10:
                return math.floor((limit - 1000) / 10)
            reset = dt.as_local(dt.utc_from_timestamp(response.data.resources.core.reset))
            self.log.info(
                "GitHub API ratelimited - %s remaining (%s)",
                response.data.resources.core.remaining,
                f"{reset.hour}:{reset.minute}:{reset.second}",
            )
            self.disable_hacs(HacsDisabledReason.RATE_LIMIT)
        except (
            BaseException  # lgtm [py/catch-base-exception] pylint: disable=broad-except
        ) as exception:
            self.log.exception(exception)

        return 0

    async def async_github_get_hacs_default_file(self, filename: str) -> list:
        """Get the content of a default file."""
        response = await self.async_github_api_method(
            method=self.githubapi.repos.contents.get,
            repository=HacsGitHubRepo.DEFAULT,
            path=filename,
        )
        if response is None:
            return []

        return json_loads(decode_content(response.data.content))

    async def async_github_api_method(
        self,
        method: Callable[[], Awaitable[TV]],
        *args,
        raise_exception: bool = True,
        **kwargs,
    ) -> TV | None:
        """Call a GitHub API method"""
        _exception = None

        try:
            return await method(*args, **kwargs)
        except GitHubAuthenticationException as exception:
            self.disable_hacs(HacsDisabledReason.INVALID_TOKEN)
            _exception = exception
        except GitHubRatelimitException as exception:
            self.disable_hacs(HacsDisabledReason.RATE_LIMIT)
            _exception = exception
        except GitHubNotModifiedException as exception:
            raise exception
        except GitHubException as exception:
            _exception = exception
        except (
            BaseException  # lgtm [py/catch-base-exception] pylint: disable=broad-except
        ) as exception:
            self.log.exception(exception)
            _exception = exception

        if raise_exception and _exception is not None:
            raise HacsException(_exception)
        return None

    async def async_register_repository(
        self,
        repository_full_name: str,
        category: HacsCategory,
        *,
        check: bool = True,
        ref: str | None = None,
        repository_id: str | None = None,
        default: bool = False,
    ) -> None:
        """Register a repository."""
        if repository_full_name in self.common.skip:
            if repository_full_name != HacsGitHubRepo.INTEGRATION:
                raise HacsExpectedException(f"Skipping {repository_full_name}")

        if repository_full_name == "home-assistant/core":
            raise HomeAssistantCoreRepositoryException()

        if repository_full_name == "home-assistant/addons" or repository_full_name.startswith(
            "hassio-addons/"
        ):
            raise AddonRepositoryException()

        if category not in REPOSITORY_CLASSES:
            self.log.warning(
                "%s is not a valid repository category, %s will not be registered.",
                category,
                repository_full_name,
            )
            return

        if (renamed := self.common.renamed_repositories.get(repository_full_name)) is not None:
            repository_full_name = renamed

        repository: HacsRepository = REPOSITORY_CLASSES[category](self, repository_full_name)
        if check:
            try:
                await repository.async_registration(ref)
                if repository.validate.errors:
                    self.common.skip.add(repository.data.full_name)
                    if not self.status.startup:
                        self.log.error("Validation for %s failed.", repository_full_name)
                    if self.system.action:
                        raise HacsException(
                            f"::error:: Validation for {repository_full_name} failed."
                        )
                    return repository.validate.errors
                if self.system.action:
                    repository.logger.info("%s Validation completed", repository.string)
                else:
                    repository.logger.info("%s Registration completed", repository.string)
            except (HacsRepositoryExistException, HacsRepositoryArchivedException) as exception:
                if self.system.generator:
                    repository.logger.error(
                        "%s Registration Failed - %s", repository.string, exception
                    )
                return
            except AIOGitHubAPIException as exception:
                self.common.skip.add(repository.data.full_name)
                raise HacsException(
                    f"Validation for {repository_full_name} failed with {exception}."
                ) from exception

        if self.status.new:
            repository.data.new = False

        if repository_id is not None:
            repository.data.id = repository_id

        else:
            if self.hass is not None and check and repository.data.new:
                self.async_dispatch(
                    HacsDispatchEvent.REPOSITORY,
                    {
                        "action": "registration",
                        "repository": repository.data.full_name,
                        "repository_id": repository.data.id,
                    },
                )

        self.repositories.register(repository, default)

    async def startup_tasks(self, _=None) -> None:
        """Tasks that are started after setup."""
        self.set_stage(HacsStage.STARTUP)
        await self.async_load_hacs_from_github()

        if critical := await async_load_from_store(self.hass, "critical"):
            for repo in critical:
                if not repo["acknowledged"]:
                    self.log.critical("URGENT!: Check the HACS panel!")
                    self.hass.components.persistent_notification.create(
                        title="URGENT!", message="**Check the HACS panel!**"
                    )
                    break

        if not self.configuration.experimental:
            self.recurring_tasks.append(
                async_track_time_interval(
                    self.hass, self.async_update_downloaded_repositories, timedelta(hours=48)
                )
            )
            self.recurring_tasks.append(
                async_track_time_interval(
                    self.hass,
                    self.async_update_all_repositories,
                    timedelta(hours=96),
                )
            )
        else:
            self.recurring_tasks.append(
                async_track_time_interval(
                    self.hass,
                    self.async_load_hacs_from_github,
                    timedelta(hours=48),
                )
            )

        self.recurring_tasks.append(
            async_track_time_interval(
                self.hass, self.async_update_downloaded_custom_repositories, timedelta(hours=48)
            )
        )

        self.recurring_tasks.append(
            async_track_time_interval(
                self.hass, self.async_get_all_category_repositories, timedelta(hours=6)
            )
        )

        self.recurring_tasks.append(
            async_track_time_interval(self.hass, self.async_check_rate_limit, timedelta(minutes=5))
        )
        self.recurring_tasks.append(
<<<<<<< HEAD
            self.hass.helpers.event.async_track_time_interval(
                self.async_process_queue, timedelta(minutes=10)
            )
=======
            async_track_time_interval(self.hass, self.async_prosess_queue, timedelta(minutes=10))
>>>>>>> 6d843650
        )

        self.recurring_tasks.append(
            async_track_time_interval(
                self.hass, self.async_handle_critical_repositories, timedelta(hours=6)
            )
        )

        unsub = self.hass.bus.async_listen_once(
            EVENT_HOMEASSISTANT_FINAL_WRITE, self.data.async_force_write
        )
        if config_entry := self.configuration.config_entry:
            config_entry.async_on_unload(unsub)

        self.log.debug("There are %s scheduled recurring tasks", len(self.recurring_tasks))

        self.status.startup = False
        self.async_dispatch(HacsDispatchEvent.STATUS, {})

        await self.async_handle_removed_repositories()
        await self.async_get_all_category_repositories()
        await self.async_update_downloaded_repositories()

        self.set_stage(HacsStage.RUNNING)

        self.async_dispatch(HacsDispatchEvent.RELOAD, {"force": True})

        await self.async_handle_critical_repositories()
        await self.async_process_queue()

        self.async_dispatch(HacsDispatchEvent.STATUS, {})

    async def async_download_file(
        self,
        url: str,
        *,
        headers: dict | None = None,
        keep_url: bool = False,
        nolog: bool = False,
        **_,
    ) -> bytes | None:
        """Download files, and return the content."""
        if url is None:
            return None

        if not keep_url and "tags/" in url:
            url = url.replace("tags/", "")

        self.log.debug("Trying to download %s", url)
        timeouts = 0

        while timeouts < 5:
            try:
                request = await self.session.get(
                    url=url,
                    timeout=ClientTimeout(total=60),
                    headers=headers,
                )

                # Make sure that we got a valid result
                if request.status == 200:
                    return await request.read()

                raise HacsException(
                    f"Got status code {request.status} when trying to download {url}"
                )
            except asyncio.TimeoutError:
                self.log.warning(
                    "A timeout of 60! seconds was encountered while downloading %s, "
                    "using over 60 seconds to download a single file is not normal. "
                    "This is not a problem with HACS but how your host communicates with GitHub. "
                    "Retrying up to 5 times to mask/hide your host/network problems to "
                    "stop the flow of issues opened about it. "
                    "Tries left %s",
                    url,
                    (4 - timeouts),
                )
                timeouts += 1
                await asyncio.sleep(1)
                continue

            except (
                BaseException  # lgtm [py/catch-base-exception] pylint: disable=broad-except
            ) as exception:
                if not nolog:
                    self.log.exception("Download failed - %s", exception)

            return None

    async def async_recreate_entities(self) -> None:
        """Recreate entities."""
        if self.configuration == ConfigurationType.YAML or not self.configuration.experimental:
            return

        platforms = [Platform.SENSOR, Platform.UPDATE]

        await self.hass.config_entries.async_unload_platforms(
            entry=self.configuration.config_entry,
            platforms=platforms,
        )
        await self.hass.config_entries.async_forward_entry_setups(
            self.configuration.config_entry, platforms
        )

    @callback
    def async_dispatch(self, signal: HacsDispatchEvent, data: dict | None = None) -> None:
        """Dispatch a signal with data."""
        async_dispatcher_send(self.hass, signal, data)

    def set_active_categories(self) -> None:
        """Set the active categories."""
        self.common.categories = set()
        for category in (HacsCategory.INTEGRATION, HacsCategory.PLUGIN):
            self.enable_hacs_category(HacsCategory(category))

        if self.configuration.experimental:
            self.enable_hacs_category(HacsCategory.TEMPLATE)

        if (
            HacsCategory.PYTHON_SCRIPT in self.hass.config.components
            or self.repositories.category_downloaded(HacsCategory.PYTHON_SCRIPT)
        ):
            self.enable_hacs_category(HacsCategory.PYTHON_SCRIPT)

        if self.hass.services.has_service(
            "frontend", "reload_themes"
        ) or self.repositories.category_downloaded(HacsCategory.THEME):
            self.enable_hacs_category(HacsCategory.THEME)

        if self.configuration.appdaemon:
            self.enable_hacs_category(HacsCategory.APPDAEMON)
        if self.configuration.netdaemon:
            if self.repositories.category_downloaded(HacsCategory.NETDAEMON):
                self.log.warning(
                    "NetDaemon in HACS is deprectaded. It will stop working in the future. "
                    "Please remove all your current NetDaemon repositories from HACS "
                    "and download them manually if you want to continue using them."
                )
                self.enable_hacs_category(HacsCategory.NETDAEMON)

    async def async_load_hacs_from_github(self, _=None) -> None:
        """Load HACS from GitHub."""
        if self.configuration.experimental and self.status.inital_fetch_done:
            return

        try:
            repository = self.repositories.get_by_full_name(HacsGitHubRepo.INTEGRATION)
            if repository is None:
                await self.async_register_repository(
                    repository_full_name=HacsGitHubRepo.INTEGRATION,
                    category=HacsCategory.INTEGRATION,
                    default=True,
                )
                repository = self.repositories.get_by_full_name(HacsGitHubRepo.INTEGRATION)
            elif self.configuration.experimental and not self.status.startup:
                self.log.error("Scheduling update of hacs/integration")
                self.queue.add(repository.common_update())
            if repository is None:
                raise HacsException("Unknown error")

            repository.data.installed = True
            repository.data.installed_version = self.integration.version.string
            repository.data.new = False
            repository.data.releases = True

            self.repository = repository.repository_object
            self.repositories.mark_default(repository)
        except HacsException as exception:
            if "403" in str(exception):
                self.log.critical(
                    "GitHub API is ratelimited, or the token is wrong.",
                )
            else:
                self.log.critical("Could not load HACS! - %s", exception)
            self.disable_hacs(HacsDisabledReason.LOAD_HACS)

    async def async_get_all_category_repositories(self, _=None) -> None:
        """Get all category repositories."""
        if self.system.disabled:
            return
        self.log.info("Loading known repositories")
        await asyncio.gather(
            *[
                self.async_get_category_repositories_experimental(category)
                if self.configuration.experimental
                else self.async_get_category_repositories(HacsCategory(category))
                for category in self.common.categories or []
            ]
        )

    async def async_get_category_repositories_experimental(self, category: str) -> None:
        """Update all category repositories."""
        self.log.debug("Fetching updated content for %s", category)
        try:
            category_data = await self.data_client.get_data(category)
        except HacsNotModifiedException:
            self.log.debug("No updates for %s", category)
            return
        except HacsException as exception:
            self.log.error("Could not update %s - %s", category, exception)
            return

        await self.data.register_unknown_repositories(category_data, category)

        for repo_id, repo_data in category_data.items():
            repo = repo_data["full_name"]
            if self.common.renamed_repositories.get(repo):
                repo = self.common.renamed_repositories[repo]
            if self.repositories.is_removed(repo):
                continue
            if repo in self.common.archived_repositories:
                continue
            if repository := self.repositories.get_by_full_name(repo):
                self.repositories.set_repository_id(repository, repo_id)
                self.repositories.mark_default(repository)
                if repository.data.last_fetched is None or (
                    repository.data.last_fetched.timestamp() < repo_data["last_fetched"]
                ):
                    repository.data.update_data({**dict(REPOSITORY_KEYS_TO_EXPORT), **repo_data})
                    if (manifest := repo_data.get("manifest")) is not None:
                        repository.repository_manifest.update_data(
                            {**dict(HACS_MANIFEST_KEYS_TO_EXPORT), **manifest}
                        )

        if category == "integration":
            self.status.inital_fetch_done = True

        if self.stage == HacsStage.STARTUP:
            for repository in self.repositories.list_all:
                if (
                    repository.data.category == category
                    and not repository.data.installed
                    and not self.repositories.is_default(repository.data.id)
                ):
                    repository.logger.debug(
                        "%s Unregister stale custom repository", repository.string
                    )
                    self.repositories.unregister(repository)

        self.async_dispatch(HacsDispatchEvent.REPOSITORY, {})

    async def async_get_category_repositories(self, category: HacsCategory) -> None:
        """Get repositories from category."""
        if self.system.disabled:
            return
        try:
            repositories = await self.async_github_get_hacs_default_file(category)
        except HacsException:
            return

        for repo in repositories:
            if self.common.renamed_repositories.get(repo):
                repo = self.common.renamed_repositories[repo]
            if self.repositories.is_removed(repo):
                continue
            if repo in self.common.archived_repositories:
                continue
            repository = self.repositories.get_by_full_name(repo)
            if repository is not None:
                self.repositories.mark_default(repository)
                if self.status.new and self.configuration.dev:
                    # Force update for new installations
                    self.queue.add(repository.common_update())
                continue

            self.queue.add(
                self.async_register_repository(
                    repository_full_name=repo,
                    category=category,
                    default=True,
                )
            )

    async def async_update_all_repositories(self, _=None) -> None:
        """Update all repositories."""
        if self.system.disabled:
            return
        self.log.debug("Starting recurring background task for all repositories")

        for repository in self.repositories.list_all:
            if repository.data.category in self.common.categories:
                self.queue.add(repository.common_update())

        self.async_dispatch(HacsDispatchEvent.REPOSITORY, {"action": "reload"})
        self.log.debug("Recurring background task for all repositories done")

    async def async_check_rate_limit(self, _=None) -> None:
        """Check rate limit."""
        if not self.system.disabled or self.system.disabled_reason != HacsDisabledReason.RATE_LIMIT:
            return

        self.log.debug("Checking if ratelimit has lifted")
        can_update = await self.async_can_update()
        self.log.debug("Ratelimit indicate we can update %s", can_update)
        if can_update > 0:
            self.enable_hacs()
            await self.async_process_queue()

    async def async_process_queue(self, _=None) -> None:
        """Process the queue."""
        if self.system.disabled:
            self.log.debug("HACS is disabled")
            return
        if not self.queue.has_pending_tasks:
            self.log.debug("Nothing in the queue")
            return
        if self.queue.running:
            self.log.debug("Queue is already running")
            return

        async def _handle_queue():
            if not self.queue.has_pending_tasks:
                await self.data.async_write()
                return
            can_update = await self.async_can_update()
            self.log.debug(
                "Can update %s repositories, items in queue %s",
                can_update,
                self.queue.pending_tasks,
            )
            if can_update != 0:
                try:
                    await self.queue.execute(can_update)
                except HacsExecutionStillInProgress:
                    return

                await _handle_queue()

        await _handle_queue()

    async def async_handle_removed_repositories(self, _=None) -> None:
        """Handle removed repositories."""
        if self.system.disabled:
            return
        need_to_save = False
        self.log.info("Loading removed repositories")

        try:
            if self.configuration.experimental:
                removed_repositories = await self.data_client.get_data("removed")
            else:
                removed_repositories = await self.async_github_get_hacs_default_file(
                    HacsCategory.REMOVED
                )
        except HacsException:
            return

        for item in removed_repositories:
            removed = self.repositories.removed_repository(item["repository"])
            removed.update_data(item)

        for removed in self.repositories.list_removed:
            if (repository := self.repositories.get_by_full_name(removed.repository)) is None:
                continue
            if repository.data.full_name in self.common.ignored_repositories:
                continue
            if repository.data.installed:
                if removed.removal_type != "critical":
                    if self.configuration.experimental:
                        async_create_issue(
                            hass=self.hass,
                            domain=DOMAIN,
                            issue_id=f"removed_{repository.data.id}",
                            is_fixable=False,
                            issue_domain=DOMAIN,
                            severity=IssueSeverity.WARNING,
                            translation_key="removed",
                            translation_placeholders={
                                "name": repository.data.full_name,
                                "reason": removed.reason,
                                "repositry_id": repository.data.id,
                            },
                        )
                    self.log.warning(
                        "You have '%s' installed with HACS "
                        "this repository has been removed from HACS, please consider removing it. "
                        "Removal reason (%s)",
                        repository.data.full_name,
                        removed.reason,
                    )
            else:
                need_to_save = True
                repository.remove()

        if need_to_save:
            await self.data.async_write()

    async def async_update_downloaded_repositories(self, _=None) -> None:
        """Execute the task."""
        if self.system.disabled or self.configuration.experimental:
            return
        self.log.info("Starting recurring background task for downloaded repositories")

        for repository in self.repositories.list_downloaded:
            if repository.data.category in self.common.categories:
                self.queue.add(repository.update_repository(ignore_issues=True))

        self.log.debug("Recurring background task for downloaded repositories done")

    async def async_update_downloaded_custom_repositories(self, _=None) -> None:
        """Execute the task."""
        if self.system.disabled or not self.configuration.experimental:
            return
        self.log.info("Starting recurring background task for downloaded custom repositories")

        for repository in self.repositories.list_downloaded:
            if (
                repository.data.category in self.common.categories
                and not self.repositories.is_default(repository.data.id)
            ):
                self.queue.add(repository.update_repository(ignore_issues=True))

        self.log.debug("Recurring background task for downloaded custom repositories done")

    async def async_handle_critical_repositories(self, _=None) -> None:
        """Handle critical repositories."""
        critical_queue = QueueManager(hass=self.hass)
        instored = []
        critical = []
        was_installed = False

        try:
            if self.configuration.experimental:
                critical = await self.data_client.get_data("critical")
            else:
                critical = await self.async_github_get_hacs_default_file("critical")
        except (GitHubNotModifiedException, HacsNotModifiedException):
            return
        except HacsException:
            pass

        if not critical:
            self.log.debug("No critical repositories")
            return

        stored_critical = await async_load_from_store(self.hass, "critical")

        for stored in stored_critical or []:
            instored.append(stored["repository"])

        stored_critical = []

        for repository in critical:
            removed_repo = self.repositories.removed_repository(repository["repository"])
            removed_repo.removal_type = "critical"
            repo = self.repositories.get_by_full_name(repository["repository"])

            stored = {
                "repository": repository["repository"],
                "reason": repository["reason"],
                "link": repository["link"],
                "acknowledged": True,
            }
            if repository["repository"] not in instored:
                if repo is not None and repo.data.installed:
                    self.log.critical(
                        "Removing repository %s, it is marked as critical",
                        repository["repository"],
                    )
                    was_installed = True
                    stored["acknowledged"] = False
                    # Remove from HACS
                    critical_queue.add(repo.uninstall())
                    repo.remove()

            stored_critical.append(stored)
            removed_repo.update_data(stored)

        # Uninstall
        await critical_queue.execute()

        # Save to FS
        await async_save_to_store(self.hass, "critical", stored_critical)

        # Restart HASS
        if was_installed:
            self.log.critical("Restarting Home Assistant")
            self.hass.async_create_task(self.hass.async_stop(100))

    @callback
    def async_setup_frontend_endpoint_plugin(self) -> None:
        """Setup the http endpoints for plugins if its not already handled."""
        if self.status.active_frontend_endpoint_plugin or not os.path.exists(
            self.hass.config.path("www/community")
        ):
            return

        self.log.info("Setting up plugin endpoint")
        use_cache = self.core.lovelace_mode == "storage"
        self.log.info(
            "<HacsFrontend> %s mode, cache for /hacsfiles/: %s",
            self.core.lovelace_mode,
            use_cache,
        )

        self.hass.http.register_static_path(
            URL_BASE,
            self.hass.config.path("www/community"),
            cache_headers=use_cache,
        )

        self.status.active_frontend_endpoint_plugin = True

    @callback
    def async_setup_frontend_endpoint_themes(self) -> None:
        """Setup the http endpoints for themes if its not already handled."""
        if (
            self.configuration.experimental
            or self.status.active_frontend_endpoint_theme
            or not os.path.exists(self.hass.config.path("themes"))
        ):
            return

        self.log.info("Setting up themes endpoint")
        # Register themes
        self.hass.http.register_static_path(f"{URL_BASE}/themes", self.hass.config.path("themes"))

        self.status.active_frontend_endpoint_theme = True<|MERGE_RESOLUTION|>--- conflicted
+++ resolved
@@ -667,13 +667,7 @@
             async_track_time_interval(self.hass, self.async_check_rate_limit, timedelta(minutes=5))
         )
         self.recurring_tasks.append(
-<<<<<<< HEAD
-            self.hass.helpers.event.async_track_time_interval(
-                self.async_process_queue, timedelta(minutes=10)
-            )
-=======
-            async_track_time_interval(self.hass, self.async_prosess_queue, timedelta(minutes=10))
->>>>>>> 6d843650
+            async_track_time_interval(self.hass, self.async_process_queue, timedelta(minutes=10))
         )
 
         self.recurring_tasks.append(
