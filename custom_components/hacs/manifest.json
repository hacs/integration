{
  "codeowners": [
    "@ludeeus"
  ],
  "config_flow": true,
  "dependencies": [
    "http",
    "websocket_api",
    "frontend",
    "persistent_notification",
    "lovelace"
  ],
  "documentation": "https://hacs.xyz/docs/configuration/start",
  "issue_tracker": "https://github.com/hacs/integration/issues",
  "domain": "hacs",
  "name": "HACS",
  "requirements": [
    "aiofiles>=0.5.0",
    "aiogithubapi>=2.0.0<3.0.0",
    "backoff>=1.10.0",
<<<<<<< HEAD
    "fnvhash==0.1.0",
    "hacs_frontend==202011151903",
=======
    "hacs_frontend==202011221222",
>>>>>>> 10ea7f3b
    "semantic_version>=2.8.5",
    "queueman==0.5"
  ]
}<|MERGE_RESOLUTION|>--- conflicted
+++ resolved
@@ -18,12 +18,8 @@
     "aiofiles>=0.5.0",
     "aiogithubapi>=2.0.0<3.0.0",
     "backoff>=1.10.0",
-<<<<<<< HEAD
     "fnvhash==0.1.0",
-    "hacs_frontend==202011151903",
-=======
     "hacs_frontend==202011221222",
->>>>>>> 10ea7f3b
     "semantic_version>=2.8.5",
     "queueman==0.5"
   ]
