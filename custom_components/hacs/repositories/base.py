--- conflicted
+++ resolved
@@ -1363,7 +1363,6 @@
         except Exception:  # pylint: disable=broad-except
             return None
 
-<<<<<<< HEAD
     async def _ensure_download_capabilities(self, ref: str | None, **kwargs: Any) -> None:
         """Ensure that the download can be handled."""
         target_manifest: HacsManifest | None = None
@@ -1432,7 +1431,7 @@
                 HacsDispatchEvent.REPOSITORY_DOWNLOAD_PROGRESS,
                 {"repository": self.data.full_name, "progress": False},
             )
-=======
+
     async def async_get_releases(self, *, first: int = 30) -> list[dict[str, Any]]:
         """Get the last x releases of a repository."""
         owner, name = self.data.full_name.split("/")
@@ -1452,5 +1451,4 @@
             .get("repository", {})
             .get("releases", {})
             .get("nodes", [])
-        )
->>>>>>> c50e02b3
+        )