--- conflicted
+++ resolved
@@ -14,13 +14,8 @@
     return Task(hacs=hacs, hass=hass)
 
 
-<<<<<<< HEAD
-class Task(HacsTaskManualBase):
-    """Hacs task base."""
-=======
 class Task(HacsTask):
     """ "Hacs task base."""
->>>>>>> 36e004b1
 
     schedule = timedelta(weeks=52)
 
